--- conflicted
+++ resolved
@@ -68,11 +68,7 @@
   ctx: KubernetesPluginContext
   module: GardenModule
   devMode: boolean
-<<<<<<< HEAD
-=======
-  hotReload: boolean
   localMode: boolean
->>>>>>> a7722b58
   log: LogEntry
   version: string
 }
@@ -94,11 +90,7 @@
  * Renders the given Helm module and returns a multi-document YAML string.
  */
 export async function renderTemplates(params: GetChartResourcesParams): Promise<string> {
-<<<<<<< HEAD
-  const { ctx, module, devMode, version, log } = params
-=======
-  const { ctx, module, devMode, hotReload, localMode, version, log } = params
->>>>>>> a7722b58
+  const { ctx, module, devMode, localMode, version, log } = params
   const { namespace, releaseName, chartPath } = await prepareTemplates(params)
 
   log.debug("Preparing chart...")
@@ -107,11 +99,7 @@
     ctx,
     module,
     devMode,
-<<<<<<< HEAD
-=======
-    hotReload,
     localMode,
->>>>>>> a7722b58
     version,
     log,
     namespace,
@@ -172,11 +160,7 @@
 }
 
 export async function prepareManifests(params: PrepareManifestsParams): Promise<string> {
-<<<<<<< HEAD
-  const { ctx, module, devMode, log, namespace, releaseName, chartPath } = params
-=======
-  const { ctx, module, devMode, hotReload, localMode, log, namespace, releaseName, chartPath } = params
->>>>>>> a7722b58
+  const { ctx, module, devMode, localMode, log, namespace, releaseName, chartPath } = params
   const res = await helm({
     ctx,
     log,
@@ -193,11 +177,7 @@
       "json",
       "--timeout",
       module.spec.timeout.toString(10) + "s",
-<<<<<<< HEAD
-      ...(await getValueArgs(module, devMode)),
-=======
-      ...(await getValueArgs(module, devMode, hotReload, localMode)),
->>>>>>> a7722b58
+      ...(await getValueArgs(module, devMode, localMode)),
     ],
   })
 
@@ -284,11 +264,7 @@
 /**
  * Get the value files arguments that should be applied to any helm install/render command.
  */
-<<<<<<< HEAD
-export async function getValueArgs(module: HelmModule, devMode: boolean) {
-=======
-export async function getValueArgs(module: HelmModule, devMode: boolean, hotReload: boolean, localMode: boolean) {
->>>>>>> a7722b58
+export async function getValueArgs(module: HelmModule, devMode: boolean, localMode: boolean) {
   const chartPath = await getChartPath(module)
   const gardenValuesPath = getGardenValuesPath(chartPath)
 
@@ -298,21 +274,11 @@
 
   const args = flatten(valueFiles.map((f) => ["--values", f]))
 
-<<<<<<< HEAD
-  if (devMode) {
-    args.push("--set", "\\.garden.devMode=true")
-=======
   // Local mode always takes precedence over dev mode
   if (localMode) {
     args.push("--set", "\\.garden.localMode=true")
-  } else {
-    if (devMode) {
-      args.push("--set", "\\.garden.devMode=true")
-    }
-    if (hotReload) {
-      args.push("--set", "\\.garden.hotReload=true")
-    }
->>>>>>> a7722b58
+  } else if (devMode) {
+    args.push("--set", "\\.garden.devMode=true")
   }
 
   return args
@@ -363,11 +329,7 @@
           "--namespace",
           namespace,
           "--dependency-update",
-<<<<<<< HEAD
-          ...(await getValueArgs(module, false)),
-=======
-          ...(await getValueArgs(module, false, false, false)),
->>>>>>> a7722b58
+          ...(await getValueArgs(module, false, false)),
           "--show-only",
           relPath,
           chartPath,
