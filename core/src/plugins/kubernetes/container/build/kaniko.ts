--- conflicted
+++ resolved
@@ -7,11 +7,6 @@
  */
 
 import { V1PodSpec } from "@kubernetes/client-node"
-<<<<<<< HEAD
-=======
-import { ContainerBuildAction, defaultDockerfileName } from "../../../container/moduleConfig"
-import { millicpuToString, megabytesToString, makePodName } from "../../util"
->>>>>>> 601d240c
 import { skopeoDaemonContainerName, dockerAuthSecretKey, k8sUtilImageName } from "../../constants"
 import { KubeApi } from "../../api"
 import { LogEntry } from "../../../../logger/log-entry"
@@ -43,10 +38,9 @@
 import { renderOutputStream } from "../../../../util/util"
 import { getDockerBuildFlags } from "../../../container/build"
 import { k8sGetContainerBuildActionOutputs } from "../handlers"
-import { defaultDockerfileName } from "../../../container/helpers"
 import { stringifyResources } from "../util"
 import { makePodName } from "../../util"
-import { ContainerBuildAction } from "../../../container/config"
+import { defaultDockerfileName, ContainerBuildAction } from "../../../container/config"
 
 export const DEFAULT_KANIKO_FLAGS = ["--cache=true"]
 
