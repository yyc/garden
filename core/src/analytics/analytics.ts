/*
 * Copyright (C) 2018-2022 Garden Technologies, Inc. <info@garden.io>
 *
 * This Source Code Form is subject to the terms of the Mozilla Public
 * License, v. 2.0. If a copy of the MPL was not distributed with this
 * file, You can obtain one at http://mozilla.org/MPL/2.0/.
 */

import codenamize = require("@codenamize/codenamize")
import { platform, release } from "os"
import ci = require("ci-info")
import { isEmpty, uniq } from "lodash"
import { globalConfigKeys, AnalyticsGlobalConfig } from "../config-store"
import { getPackageVersion, uuidv4, sleep } from "../util/util"
import { SEGMENT_PROD_API_KEY, SEGMENT_DEV_API_KEY, gardenEnv } from "../constants"
import { LogEntry } from "../logger/log-entry"
import hasha = require("hasha")
import { Garden } from "../garden"
import { AnalyticsType } from "./analytics-types"
import dedent from "dedent"
import { getGitHubUrl } from "../docs/common"
import { Profile } from "../util/profiling"
import { ModuleConfig } from "../config/module"
import { UserResponse } from "@garden-io/platform-api-types"

const API_KEY = process.env.ANALYTICS_DEV ? SEGMENT_DEV_API_KEY : SEGMENT_PROD_API_KEY
const CI_USER = "ci-user"

/**
 * Helper function for counting the number of tasks, tests, etc in module configs
 */
function countActions(moduleConfigs: ModuleConfig[], key: "tasks" | "services" | "tests") {
  return moduleConfigs.flatMap((c) => c.spec[key]).filter((spec) => !!spec).length
}

/**
 * Helper function for getting the anonymous user ID.
 * It reads the ID from config or creates a new one.
 *
 * Extracted to a dedicated function mostly for ease of testing.
 */
export function getAnonymousUserId({
  analyticsConfig,
  isCi,
}: {
  analyticsConfig?: AnalyticsGlobalConfig
  isCi: boolean
}) {
  if (analyticsConfig?.anonymousUserId) {
    return analyticsConfig.anonymousUserId
  } else if (isCi) {
    return CI_USER
  } else {
    return uuidv4()
  }
}

/**
 * A recurring user is a user that is using Garden again after 12 hours
 * or more since first run.
 */
function getIsRecurringUser(firstRunAt: string, latestRunAt: string) {
  const msInHour = 60 * 60 * 1000
  const t1 = new Date(firstRunAt).getTime()
  const t2 = new Date(latestRunAt).getTime()
  const hoursSinceFirstRun = Math.abs(t1 - t2) / msInHour
  return hoursSinceFirstRun > 12
}

interface CiInfo {
  isCi: boolean
  ciName: string | null
}

interface SystemInfo {
  gardenVersion: string
  platform: string
  platformVersion: string
}

// Note that we pluralise the entity names in the count fields (e.g. modulesCount, tasksCount).
// This is for consistency for when we add fields like modules, tasks, etc.
interface ProjectMetadata {
  modulesCount: number
  tasksCount: number
  servicesCount: number
  testsCount: number
  moduleTypes: string[]
}

interface PropertiesBase {
  projectId: string
  projectIdV2: string
  projectName: string
  projectNameV2: string
  enterpriseProjectId?: string
  enterpriseProjectIdV2?: string
  enterpriseDomain?: string
  enterpriseDomainV2?: string
  isLoggedIn: boolean
  cloudUserId?: string
  customer?: string
  ciName: string | null
  system: SystemInfo
  isCI: boolean
  sessionId: string
  projectMetadata: ProjectMetadata
  firstRunAt: string
  latestRunAt: string
  isRecurringUser: boolean
}

interface EventBase {
  type: AnalyticsType
  properties: PropertiesBase
}

interface CommandEvent extends EventBase {
  type: AnalyticsType.COMMAND
  properties: PropertiesBase & {
    name: string
  }
}

interface ApiEvent extends EventBase {
  type: AnalyticsType.CALL_API
  properties: PropertiesBase & {
    path: string
    command: string
    name: string
  }
}

interface ConfigErrorEvent extends EventBase {
  type: AnalyticsType.MODULE_CONFIG_ERROR
  properties: PropertiesBase & {
    moduleName: string
    moduleType: string
  }
}

interface ProjectErrorEvent extends EventBase {
  type: AnalyticsType.PROJECT_CONFIG_ERROR
  properties: PropertiesBase & {
    fields: Array<string>
  }
}

interface ValidationErrorEvent extends EventBase {
  type: AnalyticsType.VALIDATION_ERROR
  properties: PropertiesBase & {
    fields: Array<string>
  }
}

interface IdentifyEvent {
  userId?: string
  anonymousId: string
  traits: {
    userIdV2: string
    customer?: string
    platform: string
    platformVersion: string
    gardenVersion: string
    isCI: boolean
    firstRunAt: string
    latestRunAt: string
    isRecurringUser: boolean
  }
}

interface ApiRequestBody {
  command: string
}

type AnalyticsEvent = CommandEvent | ApiEvent | ConfigErrorEvent | ProjectErrorEvent | ValidationErrorEvent

export interface SegmentEvent {
  userId?: string
  anonymousId?: string
  event: AnalyticsType
  properties: AnalyticsEvent["properties"]
}

/**
 * A Segment client wrapper with utility functionalities global config and info,
 * prompt for opt-in/opt-out and wrappers for single events.
 *
 * Initalization:
 * const analyticsClient = await AnalyticsHanlder.init(garden: Garden, log: LogEntry)
 * analyticsClient.trackCommand(commandName)
 *
 * Subsequent usage:
 * const analyticsClient = AnalyticsHanlder.getInstance()
 * analyticsClient.trackCommand(commandName)
 */
@Profile()
export class AnalyticsHandler {
  private static instance?: AnalyticsHandler
  private segment: any // TODO
  private log: LogEntry
  private analyticsConfig: AnalyticsGlobalConfig
  private projectId: string
  private projectName: string
  private projectIdV2: string
  private projectNameV2: string
  private enterpriseProjectId?: string
  private enterpriseDomain?: string
  private enterpriseProjectIdV2?: string
  private enterpriseDomainV2?: string
  private isLoggedIn: boolean
  private cloudUserId?: string
  private cloudCustomerName?: string
  private ciName: string | null
  private systemConfig: SystemInfo
  private isCI: boolean
  private sessionId: string
  private pendingEvents: Map<string, SegmentEvent>
  protected garden: Garden
  private projectMetadata: ProjectMetadata
  public isEnabled: boolean
  private isRecurringUser: boolean

  private constructor({
    garden,
    log,
    analyticsConfig,
    moduleConfigs,
    cloudUser,
    isEnabled,
    ciInfo,
  }: {
    garden: Garden
    log: LogEntry
    analyticsConfig: AnalyticsGlobalConfig
    moduleConfigs: ModuleConfig[]
    isEnabled: boolean
    cloudUser?: UserResponse
    ciInfo: CiInfo
  }) {
    const segmentClient = require("analytics-node")
    this.segment = new segmentClient(API_KEY, { flushAt: 20, flushInterval: 300 })
    this.log = log
    this.isEnabled = isEnabled
    this.garden = garden
    this.sessionId = garden.sessionId
    this.isLoggedIn = !!garden.cloudApi
    // Events that are queued or flushed but the network response hasn't returned
    this.pendingEvents = new Map()

    this.analyticsConfig = analyticsConfig
    this.projectMetadata = {
      modulesCount: moduleConfigs.length,
      moduleTypes: uniq(moduleConfigs.map((c) => c.type)),
      tasksCount: countActions(moduleConfigs, "tasks"),
      servicesCount: countActions(moduleConfigs, "services"),
      testsCount: countActions(moduleConfigs, "tests"),
    }
    this.systemConfig = {
      platform: platform(),
      platformVersion: release(),
      gardenVersion: getPackageVersion().toString(),
    }

    this.isCI = ciInfo.isCi
    this.ciName = ciInfo.ciName

    const originName = this.garden.vcsInfo.originUrl

    const projectName = this.garden.projectName
    this.projectName = AnalyticsHandler.hash(projectName)
    this.projectNameV2 = AnalyticsHandler.hashV2(projectName)

    const projectId = originName || this.projectName
    this.projectId = AnalyticsHandler.hash(projectId)
    this.projectIdV2 = AnalyticsHandler.hashV2(projectId)

    // The enterprise project ID is the UID for this project in Garden Cloud that the user puts
    // in the project level Garden configuration. Not to be confused with the anonymized project ID we generate from
    // the project name for the purpose of analytics.
    const enterpriseProjectId = this.garden.projectId
    if (enterpriseProjectId) {
      this.enterpriseProjectId = AnalyticsHandler.hash(enterpriseProjectId)
      this.enterpriseProjectIdV2 = AnalyticsHandler.hashV2(enterpriseProjectId)
    }

    const enterpriseDomain = this.garden.enterpriseDomain
    if (enterpriseDomain) {
      this.enterpriseDomain = AnalyticsHandler.hash(enterpriseDomain)
      this.enterpriseDomainV2 = AnalyticsHandler.hashV2(enterpriseDomain)
    }

    if (cloudUser) {
      this.cloudUserId = AnalyticsHandler.makeCloudUserId(cloudUser)
      this.cloudCustomerName = cloudUser.organization.name
    }

    this.isRecurringUser = getIsRecurringUser(analyticsConfig.firstRunAt, analyticsConfig.latestRunAt)

    const userIdV2 = AnalyticsHandler.hashV2(analyticsConfig.anonymousUserId)
    this.identify({
      userId: this.cloudUserId,
      anonymousId: analyticsConfig.anonymousUserId,
      traits: {
        userIdV2,
        customer: cloudUser?.organization.name,
        platform: platform(),
        platformVersion: release(),
        gardenVersion: getPackageVersion(),
        isCI: ciInfo.isCi,
        firstRunAt: analyticsConfig.firstRunAt,
        latestRunAt: analyticsConfig.latestRunAt,
        isRecurringUser: this.isRecurringUser,
      },
    })
  }

  static async init(garden: Garden, log: LogEntry) {
    if (!AnalyticsHandler.instance) {
      // We're passing this explictliy to that it's easier to overwrite and test
      // in actual CI.
      const ciInfo = {
        isCi: ci.isCI,
        ciName: ci.name,
      }
      AnalyticsHandler.instance = await AnalyticsHandler.factory({ garden, log, ciInfo })
    } else {
      /**
       * This init is called from within the do while loop in the cli
       * If the instance is already present it means a restart happened and we need to
       * refresh the garden instance and event listeners.
       */
      await AnalyticsHandler.refreshGarden(garden)
    }
    return AnalyticsHandler.instance
  }

  static getInstance(): AnalyticsHandler {
    if (!AnalyticsHandler.instance) {
      throw Error("Analytics not initialized. Init first")
    }
    return AnalyticsHandler.instance
  }

  static clearInstance() {
    AnalyticsHandler.instance = undefined
  }

  /**
   * A factory function that returns an instance of the Analytics class.
   *
   * Handles async work and calculates values that are set by the contructor itself.
   *
   * It also initializes the analytics config and updates the analytics data we store in local config.
   */
  static async factory({ garden, log, ciInfo }: { garden: Garden; log: LogEntry; ciInfo: CiInfo }) {
    const currentAnalyticsConfig = (await garden.globalConfigStore.get()).analytics
    const isFirstRun = isEmpty(currentAnalyticsConfig)
    const moduleConfigs = await garden.getRawModuleConfigs()

    let cloudUser: UserResponse | undefined
    if (garden.cloudApi) {
      try {
        cloudUser = await garden.cloudApi?.getProfile()
      } catch (err) {
        log.debug(`Getting profile from API failed with error: ${err.message}`)
      }
    }

    if (isFirstRun && !ciInfo.isCi) {
      const gitHubUrl = getGitHubUrl("docs/misc/telemetry.md")
      const msg = dedent`
        Thanks for installing Garden! We work hard to provide you with the best experience we can. We collect some anonymized usage data while you use Garden. If you'd like to know more about what we collect or if you'd like to opt out of telemetry, please read more at ${gitHubUrl}
      `
      log.info({ symbol: "info", msg })
    }

    const anonymousUserId = getAnonymousUserId({ analyticsConfig: currentAnalyticsConfig, isCi: ciInfo.isCi })

    let isEnabled: boolean
    // The order of preference is important here, hence the awkward if statements.
    if (gardenEnv.GARDEN_DISABLE_ANALYTICS) {
      isEnabled = false
    } else if (cloudUser) {
      isEnabled = true
    } else if (currentAnalyticsConfig?.optedIn === false) {
      isEnabled = false
    } else {
      isEnabled = true
    }

    const now = new Date().toUTCString()

    const firstRunAt = currentAnalyticsConfig?.firstRunAt || now
    const latestRunAt = now

    const analyticsConfig: AnalyticsGlobalConfig = {
      anonymousUserId,
      firstRunAt,
      latestRunAt,
      optedIn: currentAnalyticsConfig?.optedIn === false ? false : true,
      cloudVersion: currentAnalyticsConfig?.cloudVersion || 0,
      cloudProfileEnabled: !!cloudUser,
    }

    await garden.globalConfigStore.set([globalConfigKeys.analytics], analyticsConfig)

    return new AnalyticsHandler({ garden, log, analyticsConfig, moduleConfigs, cloudUser, isEnabled, ciInfo })
  }

  /**
   * Prepend a human readable string to the hashed value to make anonymized IDs easier to recognise.
   * This readable string consists of two adjectives, followed by a noun.
   *
   * Also truncates the hash part to 32 char (from 128).
   *
   * Example: dysfunctional-graceful-request_433c84996726070996f369dfc00dd202
   */
  static hashV2(val: string) {
    const readable = codenamize({ seed: val, adjectiveCount: 2 })
    const hash = this.hash(val).slice(0, 32)
    return `${readable}_${hash}`
  }

  static hash(val: string) {
    return hasha(val, { algorithm: "sha512" })
  }

  static async refreshGarden(garden: Garden) {
    if (AnalyticsHandler.instance) {
      AnalyticsHandler.instance.garden = garden
    }
  }

  static makeCloudUserId(cloudUser: UserResponse) {
    return `${cloudUser.organization.name}_${cloudUser.id}`
  }

  /**
   * Returns some common metadata to be used on each event.
   */
  private getBasicAnalyticsProperties(): PropertiesBase {
    return {
      projectId: this.projectId,
      projectIdV2: this.projectIdV2,
      projectName: this.projectName,
      projectNameV2: this.projectNameV2,
      enterpriseProjectId: this.enterpriseProjectId,
      enterpriseProjectIdV2: this.enterpriseProjectIdV2,
      enterpriseDomain: this.enterpriseDomain,
      enterpriseDomainV2: this.enterpriseDomainV2,
      isLoggedIn: this.isLoggedIn,
      ciName: this.ciName,
      customer: this.cloudCustomerName,
      system: this.systemConfig,
      isCI: this.isCI,
      sessionId: this.sessionId,
      projectMetadata: this.projectMetadata,
      firstRunAt: this.analyticsConfig.firstRunAt,
      latestRunAt: this.analyticsConfig.latestRunAt,
      isRecurringUser: this.isRecurringUser,
    }
  }

  /**
   * It sets the optedIn property in the globalConfigStore.
   * This is the property checked to decide if an event should be tracked or not.
   */
  async setAnalyticsOptIn(isOptedIn: boolean) {
    this.analyticsConfig.optedIn = isOptedIn
    await this.garden.globalConfigStore.set([globalConfigKeys.analytics, "optedIn"], isOptedIn)
  }

  /**
   * The actual segment track method.
   */
  private track(event: AnalyticsEvent) {
    if (!this.segment || !this.isEnabled) {
      return false
    }

    const segmentEvent: SegmentEvent = {
      userId: this.cloudUserId,
      anonymousId: this.analyticsConfig.anonymousUserId,
      event: event.type,
      properties: {
        ...this.getBasicAnalyticsProperties(),
        ...event.properties,
      },
    }

    const eventUid = uuidv4()
    this.pendingEvents.set(eventUid, segmentEvent)
    this.segment.track(segmentEvent, (err: any) => {
      this.pendingEvents.delete(eventUid)
      this.log.silly(dedent`Tracking ${segmentEvent.event} event.
          Payload:
            ${JSON.stringify(segmentEvent)}
        `)
      if (err && this.log) {
        this.log.debug(`Error sending ${segmentEvent.event} tracking event: ${err}`)
      }
    })
    return event
  }

  private identify(event: IdentifyEvent) {
    if (!this.segment || !this.isEnabled) {
      return false
    }
    this.segment.identify(event)
    return event
  }

  /**
   * Tracks a Command.
   */
  trackCommand(commandName: string) {
    return this.track({
      type: AnalyticsType.COMMAND,
      properties: {
        name: commandName,
        ...this.getBasicAnalyticsProperties(),
      },
    })
  }

  /**
<<<<<<< HEAD
   * Tracks an Api call generated from within the Dashboard.
=======
   *  Tracks an API call sent to the core server.
>>>>>>> 601d240c
   *
   * NOTE: for privacy issues we only collect the 'command' from the body
   */
  trackApi(method: string, path: string, body: ApiRequestBody) {
    const properties = {
      name: `${method} request`,
      path,
      command: body.command,
      ...this.getBasicAnalyticsProperties(),
    }

    return this.track({
      type: AnalyticsType.CALL_API,
      properties,
    })
  }

  /**
   * Tracks a Garden action configuration error
   */
  trackActionConfigError({
    kind,
    type,
    name,
    moduleName,
  }: {
    kind: string
    type: string
    name: string
    moduleName: string
  }) {
    return this.track(<ConfigErrorEvent>{
      type: AnalyticsType.MODULE_CONFIG_ERROR,
      properties: {
        ...this.getBasicAnalyticsProperties(),
        kind,
        moduleType: type,
        name: hasha(name, { algorithm: "sha256" }),
        moduleName: hasha(moduleName, { algorithm: "sha256" }),
      },
    })
  }

  /**
   *  Tracks a Garden Module configuration error
   *
   * @param {string} moduleType The type of the module causing the configuration error
   * @returns
   * @memberof AnalyticsHandler
   * Tracks a Garden Module configuration error
   */
  trackModuleConfigError(name: string, moduleType: string) {
    const moduleName = hasha(name, { algorithm: "sha256" })
    return this.track({
      type: AnalyticsType.MODULE_CONFIG_ERROR,
      properties: {
        ...this.getBasicAnalyticsProperties(),
        moduleName,
        moduleType,
      },
    })
  }

  /**
   * Tracks a Project configuration error
   */
  trackProjectConfigError(fields: Array<string>) {
    return this.track({
      type: AnalyticsType.PROJECT_CONFIG_ERROR,
      properties: {
        ...this.getBasicAnalyticsProperties(),
        fields,
      },
    })
  }

  /**
   * Tracks a generic configuration error
   */
  trackConfigValidationError(fields: Array<string>) {
    return this.track({
      type: AnalyticsType.VALIDATION_ERROR,
      properties: {
        ...this.getBasicAnalyticsProperties(),
        fields,
      },
    })
  }

  /**
   * Flushes the event queue and waits if there are still pending events after flushing.
   * This can happen if Segment has already flushed, which means the queue is empty and segment.flush()
   * will return immediately.
   *
   * Waits for 2000 ms at most if there are still pending events.
   * That should be enough time for a network request to fire, even if we don't wait for the response.
   */
  async flush() {
    if (!this.isEnabled) {
      return
    }

    // This is to handle an edge case where Segment flushes the events (e.g. at the interval) and
    // Garden exits at roughly the same time. When that happens, `segment.flush()` will return immediately since
    // the event queue is already empty. However, the network request might not have fired and the events are
    // dropped if Garden exits before the request gets the chance to. We therefore wait until
    // `pendingEvents.size === 0` or until we time out.
    const waitForPending = async (retry: number = 0) => {
      // Wait for 500 ms, for 3 retries at most, or a total of 2000 ms.
      await sleep(500)
      if (this.pendingEvents.size === 0 || retry >= 3) {
        if (this.pendingEvents.size > 0) {
          const pendingEvents = Array.from(this.pendingEvents.values())
            .map((event) => event.event)
            .join(", ")
          this.log.debug(`Timed out while waiting for events to flush: ${pendingEvents}`)
        }
        return
      } else {
        return waitForPending(retry + 1)
      }
    }

    await this.segmentFlush()

    if (this.pendingEvents.size === 0) {
      // We're done
      return
    } else {
      // There are still pending events that we're waiting for
      return waitForPending()
    }
  }

  private async segmentFlush() {
    return new Promise((resolve) => {
      this.segment.flush((err: any, _data: any) => {
        if (err && this.log) {
          this.log.debug(`Error flushing analytics: ${err}`)
        }
        resolve({})
      })
    })
  }
}<|MERGE_RESOLUTION|>--- conflicted
+++ resolved
@@ -526,11 +526,7 @@
   }
 
   /**
-<<<<<<< HEAD
-   * Tracks an Api call generated from within the Dashboard.
-=======
-   *  Tracks an API call sent to the core server.
->>>>>>> 601d240c
+   * Tracks an API call sent to the core server.
    *
    * NOTE: for privacy issues we only collect the 'command' from the body
    */
