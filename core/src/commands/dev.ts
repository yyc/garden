/*
 * Copyright (C) 2018-2022 Garden Technologies, Inc. <info@garden.io>
 *
 * This Source Code Form is subject to the terms of the Mozilla Public
 * License, v. 2.0. If a copy of the MPL was not distributed with this
 * file, You can obtain one at http://mozilla.org/MPL/2.0/.
 */

import Bluebird from "bluebird"
import chalk from "chalk"
import { readFile } from "fs-extra"
import { flatten } from "lodash"
import { join } from "path"

import { getModuleWatchTasks } from "../tasks/helpers"
import { Command, CommandParams, CommandResult, handleProcessResults, PrepareParams } from "./base"
import { STATIC_DIR } from "../constants"
import { processModules } from "../process"
import { GardenModule } from "../types/module"
import { getTestTasks } from "../tasks/test"
import { ConfigGraph } from "../config-graph"
<<<<<<< HEAD
import { getDevModeModules, getMatchingServiceNames } from "./helpers"
=======
import {
  getModulesByServiceNames,
  getHotReloadServiceNames,
  getMatchingServiceNames,
  validateHotReloadServiceNames,
} from "./helpers"
>>>>>>> be3b53c0
import { startServer } from "../server/server"
import { BuildTask } from "../tasks/build"
import { DeployTask } from "../tasks/deploy"
import { Garden } from "../garden"
import { LogEntry } from "../logger/log-entry"
import { BooleanParameter, StringsParameter } from "../cli/params"
import { printHeader } from "../logger/util"
import { GardenService } from "../types/service"
import deline = require("deline")
import dedent = require("dedent")
import moment = require("moment")

const ansiBannerPath = join(STATIC_DIR, "garden-banner-2.txt")

const devArgs = {
  services: new StringsParameter({
    help: `Specify which services to develop (defaults to all configured services).`,
  }),
}

const devOpts = {
  "force": new BooleanParameter({ help: "Force redeploy of service(s)." }),
  "local-mode": new StringsParameter({
    help: deline`[EXPERIMENTAL] The name(s) of the service(s) to be started locally with local mode enabled.
    Use comma as a separator to specify multiple services. Use * to deploy all
    services with local mode enabled. When this option is used,
    the command is run in persistent mode.

    This always takes the precedence over the dev mode if there are any conflicts,
    i.e. if the same services are passed to both \`--dev\` and \`--local\` options.
    `,
    alias: "local",
  }),
  "skip-tests": new BooleanParameter({
    help: "Disable running the tests.",
  }),
  "test-names": new StringsParameter({
    help:
      "Filter the tests to run by test name across all modules (leave unset to run all tests). " +
      "Accepts glob patterns (e.g. integ* would run both 'integ' and 'integration').",
    alias: "tn",
  }),
}

export type DevCommandArgs = typeof devArgs
export type DevCommandOpts = typeof devOpts

// TODO: allow limiting to certain modules and/or services
export class DevCommand extends Command<DevCommandArgs, DevCommandOpts> {
  name = "dev"
  help = "Starts the garden development console."
  protected = true

  // Currently it doesn't make sense to do file watching except in the CLI
  cliOnly = true

  streamEvents = true

  description = dedent`
    The Garden dev console is a combination of the \`build\`, \`deploy\` and \`test\` commands.
    It builds, deploys and tests all your modules and services, and re-builds, re-deploys and re-tests
    as you modify the code.

    Examples:

        garden dev
        garden dev --local=service-1,service-2    # enable local mode for service-1 and service-2
        garden dev --local=*                      # enable local mode for all compatible services
        garden dev --skip-tests=                  # skip running any tests
        garden dev --force                        # force redeploy of services when the command starts
        garden dev --name integ                   # run all tests with the name 'integ' in the project
        garden test --name integ*                 # run all tests with the name starting with 'integ' in the project
  `

  arguments = devArgs
  options = devOpts

  private garden?: Garden

  printHeader({ headerLog }) {
    printHeader(headerLog, "Dev", "keyboard")
  }

  isPersistent() {
    return true
  }

  async prepare({ headerLog, footerLog }: PrepareParams<DevCommandArgs, DevCommandOpts>) {
    // print ANSI banner image
    if (chalk.supportsColor && chalk.supportsColor.level > 2) {
      const data = await readFile(ansiBannerPath)
      headerLog.info(data.toString())
    }

    headerLog.info(chalk.gray.italic(`Good ${getGreetingTime()}! Let's get your environment wired up...`))
    headerLog.info("")

    this.server = await startServer({ log: footerLog })
  }

  terminate() {
    this.garden?.events.emit("_exit", {})
  }

  async action({
    garden,
    log,
    footerLog,
    args,
    opts,
  }: CommandParams<DevCommandArgs, DevCommandOpts>): Promise<CommandResult> {
    this.garden = garden
    this.server?.setGarden(garden)

    const graph = await garden.getConfigGraph({ log, emit: true })
    const modules = graph.getModules()

    const skipTests = opts["skip-tests"]

    if (modules.length === 0) {
      footerLog && footerLog.setState({ msg: "" })
      log.info({ msg: "No enabled modules found in project." })
      log.info({ msg: "Aborting..." })
      return {}
    }

    const localModeServiceNames = getMatchingServiceNames(opts["local-mode"], graph)

    const services = graph.getServices({ names: args.services })

    const devModeServiceNames = services
      .map((s) => s.name)
      // Since dev mode is implicit when using this command, we consider explicitly enabling local mode to
      // take precedence over dev mode.
      .filter((name) => !localModeServiceNames.includes(name))

    const initialTasks = await getDevCommandInitialTasks({
      garden,
      log,
      graph,
      modules,
      services,
      devModeServiceNames,
      localModeServiceNames,
      skipTests,
      forceDeploy: opts.force,
    })

    const results = await processModules({
      garden,
      graph,
      log,
      footerLog,
      modules,
      watch: true,
      initialTasks,
      skipWatchModules: [
        ...getModulesByServiceNames(devModeServiceNames, graph),
        ...getModulesByServiceNames(localModeServiceNames, graph),
      ],
      changeHandler: async (updatedGraph: ConfigGraph, module: GardenModule) => {
        return getDevCommandWatchTasks({
          garden,
          log,
          updatedGraph,
          module,
          servicesWatched: devModeServiceNames,
          devModeServiceNames,
          localModeServiceNames,
          testNames: opts["test-names"],
          skipTests,
        })
      },
    })

    return handleProcessResults(footerLog, "dev", results)
  }
}

export async function getDevCommandInitialTasks({
  garden,
  log,
  graph,
  modules,
  services,
  devModeServiceNames,
  localModeServiceNames,
  skipTests,
  forceDeploy,
}: {
  garden: Garden
  log: LogEntry
  graph: ConfigGraph
  modules: GardenModule[]
  services: GardenService[]
  devModeServiceNames: string[]
  localModeServiceNames: string[]
  skipTests: boolean
  forceDeploy: boolean
}) {
  const moduleTasks = flatten(
    await Bluebird.map(modules, async (module) => {
      // Build the module (in case there are no tests, tasks or services here that need to be run)
      const buildTasks = await BuildTask.factory({
        garden,
        graph,
        log,
        module,
        force: false,
      })

      // Run all tests in module
      const testTasks = skipTests
        ? []
        : await getTestTasks({
            garden,
            graph,
            log,
            module,
            devModeServiceNames,
            localModeServiceNames,
            force: forceDeploy,
            forceBuild: false,
          })

      return [...buildTasks, ...testTasks]
    })
  )

  const serviceTasks = services
    .filter((s) => !s.disabled)
    .map(
      (service) =>
        new DeployTask({
          garden,
          log,
          graph,
          service,
          force: false,
          forceBuild: false,
          fromWatch: false,
          devModeServiceNames,
          localModeServiceNames,
        })
    )

  return [...moduleTasks, ...serviceTasks]
}

export async function getDevCommandWatchTasks({
  garden,
  log,
  updatedGraph,
  module,
  servicesWatched,
  devModeServiceNames,
  localModeServiceNames,
  testNames,
  skipTests,
}: {
  garden: Garden
  log: LogEntry
  updatedGraph: ConfigGraph
  module: GardenModule
  servicesWatched: string[]
  devModeServiceNames: string[]
  localModeServiceNames: string[]
  testNames: string[] | undefined
  skipTests: boolean
}) {
  const tasks = await getModuleWatchTasks({
    garden,
    log,
    graph: updatedGraph,
    module,
    servicesWatched,
    devModeServiceNames,
    localModeServiceNames,
  })

  if (!skipTests) {
    const testModules: GardenModule[] = updatedGraph.withDependantModules([module])
    tasks.push(
      ...flatten(
        await Bluebird.map(testModules, (m) =>
          getTestTasks({
            garden,
            log,
            module: m,
            graph: updatedGraph,
            filterNames: testNames,
            fromWatch: true,
            devModeServiceNames,
            localModeServiceNames,
          })
        )
      )
    )
  }

  return tasks
}

function getGreetingTime() {
  const m = moment()

  const currentHour = parseFloat(m.format("HH"))

  if (currentHour >= 17) {
    return "evening"
  } else if (currentHour >= 12) {
    return "afternoon"
  } else {
    return "morning"
  }
}<|MERGE_RESOLUTION|>--- conflicted
+++ resolved
@@ -19,16 +19,7 @@
 import { GardenModule } from "../types/module"
 import { getTestTasks } from "../tasks/test"
 import { ConfigGraph } from "../config-graph"
-<<<<<<< HEAD
-import { getDevModeModules, getMatchingServiceNames } from "./helpers"
-=======
-import {
-  getModulesByServiceNames,
-  getHotReloadServiceNames,
-  getMatchingServiceNames,
-  validateHotReloadServiceNames,
-} from "./helpers"
->>>>>>> be3b53c0
+import { getModulesByServiceNames, getMatchingServiceNames } from "./helpers"
 import { startServer } from "../server/server"
 import { BuildTask } from "../tasks/build"
 import { DeployTask } from "../tasks/deploy"
